--- conflicted
+++ resolved
@@ -767,15 +767,12 @@
           end, rejected, X, State),
     State1.
 
-<<<<<<< HEAD
-=======
 dead_letter_maxlen_msgs(X, State = #q{backing_queue = BQ}) ->
     dead_letter_msgs(fun (DLFun, Acc, BQS1) ->
                              {{Msg, _, AckTag}, BQS2} = BQ:fetch(true, BQS1),
                              {ok, DLFun(Msg, AckTag, Acc), BQS2}
                      end, maxlen, X, State).
 
->>>>>>> 6d9ab0f0
 dead_letter_msgs(Fun, Reason, X, State = #q{dlx_routing_key     = RK,
                                             publish_seqno       = SeqNo0,
                                             unconfirmed         = UC0,

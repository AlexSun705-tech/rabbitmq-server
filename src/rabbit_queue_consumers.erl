%% The contents of this file are subject to the Mozilla Public License
%% Version 1.1 (the "License"); you may not use this file except in
%% compliance with the License. You may obtain a copy of the License
%% at http://www.mozilla.org/MPL/
%%
%% Software distributed under the License is distributed on an "AS IS"
%% basis, WITHOUT WARRANTY OF ANY KIND, either express or implied. See
%% the License for the specific language governing rights and
%% limitations under the License.
%%
%% The Original Code is RabbitMQ.
%%
%% The Initial Developer of the Original Code is GoPivotal, Inc.
%% Copyright (c) 2007-2013 GoPivotal, Inc.  All rights reserved.
%%

-module(rabbit_queue_consumers).

-export([new/0, max_active_priority/1, inactive/1, all/1, count/0,
         unacknowledged_message_count/0, add/8, remove/3, erase_ch/2,
         send_drained/0, deliver/3, record_ack/3, subtract_acks/4,
         possibly_unblock/3,
         resume_fun/0, notify_sent_fun/1, activate_limit_fun/0,
         credit/6, utilisation/1]).

%%----------------------------------------------------------------------------

-define(UNSENT_MESSAGE_LIMIT,          200).

-record(state, {consumers, use}).

-record(consumer, {tag, ack_required, args}).

%% These are held in our process dictionary
-record(cr, {ch_pid,
             monitor_ref,
             acktags,
             consumer_count,
             %% Queue of {ChPid, #consumer{}} for consumers which have
             %% been blocked for any reason
             blocked_consumers,
             %% The limiter itself
             limiter,
             %% Internal flow control for queue -> writer
             unsent_message_count}).

%%----------------------------------------------------------------------------

-ifdef(use_specs).

-type time_micros() :: non_neg_integer().
-type ratio() :: float().
-type state() :: #state{consumers ::priority_queue:q(),
                        use       :: {'inactive',
                                      time_micros(), time_micros(), ratio()} |
                                     {'active', time_micros(), ratio()}}.
-type ch() :: pid().
-type ack() :: non_neg_integer().
-type cr_fun() :: fun ((#cr{}) -> #cr{}).
-type fetch_result() :: {rabbit_types:basic_message(), boolean(), ack()}.

-spec new() -> state().
-spec max_active_priority(state()) -> integer() | 'infinity' | 'empty'.
-spec inactive(state()) -> boolean().
-spec all(state()) -> [{ch(), rabbit_types:ctag(), boolean(),
                        rabbit_framing:amqp_table()}].
-spec count() -> non_neg_integer().
-spec unacknowledged_message_count() -> non_neg_integer().
-spec add(ch(), rabbit_types:ctag(), boolean(), pid(), boolean(),
          rabbit_framing:amqp_table(), boolean(), state()) -> state().
-spec remove(ch(), rabbit_types:ctag(), state()) ->
                    'not_found' | state().
-spec erase_ch(ch(), state()) ->
                      'not_found' | {[ack()], [rabbit_types:ctag()],
                                     state()}.
-spec send_drained() -> 'ok'.
-spec deliver(fun ((boolean()) -> {fetch_result(), T}),
              rabbit_amqqueue:name(), state()) ->
                     {'delivered',   boolean(), T, state()} |
                     {'undelivered', boolean(), state()}.
-spec record_ack(ch(), pid(), ack()) -> 'ok'.
-spec subtract_acks([ack()], rabbit_types:ctag(), ch(), state()) ->
                           'not_found' | 'unchanged' | {'unblocked', state()}.
-spec possibly_unblock(cr_fun(), ch(), state()) ->
                              'unchanged' | {'unblocked', state()}.
-spec resume_fun()                       -> cr_fun().
-spec notify_sent_fun(non_neg_integer()) -> cr_fun().
-spec activate_limit_fun()               -> cr_fun().
-spec credit(boolean(), integer(), boolean(), ch(), rabbit_types:ctag(),
             state()) -> 'unchanged' | {'unblocked', state()}.
-spec utilisation(state()) -> ratio().

-endif.

%%----------------------------------------------------------------------------

new() -> #state{consumers = priority_queue:new(),
                use       = {inactive, now_micros(), 0, 0.0}}.

max_active_priority(#state{consumers = Consumers}) ->
    priority_queue:highest(Consumers).

inactive(#state{consumers = Consumers}) ->
    priority_queue:is_empty(Consumers).

all(#state{consumers = Consumers}) ->
    lists:foldl(fun (C, Acc) -> consumers(C#cr.blocked_consumers, Acc) end,
                consumers(Consumers, []), all_ch_record()).

consumers(Consumers, Acc) ->
    priority_queue:fold(
      fun ({ChPid, Consumer}, _P, Acc1) ->
              #consumer{tag = CTag, ack_required = Ack, args = Args} = Consumer,
              [{ChPid, CTag, Ack, Args} | Acc1]
      end, Acc, Consumers).

count() -> lists:sum([Count || #cr{consumer_count = Count} <- all_ch_record()]).

unacknowledged_message_count() ->
    lists:sum([queue:len(C#cr.acktags) || C <- all_ch_record()]).

add(ChPid, CTag, NoAck, LimiterPid, LimiterActive, Args, IsEmpty,
    State = #state{consumers = Consumers}) ->
    C = #cr{consumer_count = Count,
            limiter        = Limiter} = ch_record(ChPid, LimiterPid),
    Limiter1 = case LimiterActive of
                   true  -> rabbit_limiter:activate(Limiter);
                   false -> Limiter
               end,
    C1 = C#cr{consumer_count = Count + 1, limiter = Limiter1},
<<<<<<< HEAD
    update_ch_record(
      case parse_credit_args(Args) of
          none                       -> C1;
          {0,       auto}            -> C1;
          {_Credit, auto} when NoAck -> C1;
          {Credit,  Mode}            -> credit_and_drain(
                                          C1, CTag, Credit, Mode, IsEmpty)
      end),
=======
    update_ch_record(case parse_credit_args(Args) of
                         none         -> C1;
                         {Crd, Drain} -> credit_and_drain(
                                           C1, CTag, Crd, Drain, IsEmpty)
                     end),
>>>>>>> b8cc1fcd
    Consumer = #consumer{tag          = CTag,
                         ack_required = not NoAck,
                         args         = Args},
    State#state{consumers = add_consumer({ChPid, Consumer}, Consumers)}.

remove(ChPid, CTag, State = #state{consumers = Consumers}) ->
    case lookup_ch(ChPid) of
        not_found ->
            not_found;
        C = #cr{consumer_count    = Count,
                limiter           = Limiter,
                blocked_consumers = Blocked} ->
            Blocked1 = remove_consumer(ChPid, CTag, Blocked),
            Limiter1 = case Count of
                           1 -> rabbit_limiter:deactivate(Limiter);
                           _ -> Limiter
                       end,
            Limiter2 = rabbit_limiter:forget_consumer(Limiter1, CTag),
            update_ch_record(C#cr{consumer_count    = Count - 1,
                                  limiter           = Limiter2,
                                  blocked_consumers = Blocked1}),
            State#state{consumers =
                            remove_consumer(ChPid, CTag, Consumers)}
    end.

erase_ch(ChPid, State = #state{consumers = Consumers}) ->
    case lookup_ch(ChPid) of
        not_found ->
            not_found;
        C = #cr{ch_pid            = ChPid,
                acktags           = ChAckTags,
                blocked_consumers = BlockedQ} ->
            AllConsumers = priority_queue:join(Consumers, BlockedQ),
            ok = erase_ch_record(C),
            {queue:to_list(ChAckTags),
             tags(priority_queue:to_list(AllConsumers)),
             State#state{consumers = remove_consumers(ChPid, Consumers)}}
    end.

send_drained() -> [update_ch_record(send_drained(C)) || C <- all_ch_record()],
                  ok.

deliver(FetchFun, QName, State) -> deliver(FetchFun, QName, false, State).

deliver(FetchFun, QName, ConsumersChanged,
        State = #state{consumers = Consumers}) ->
    case priority_queue:out_p(Consumers) of
        {empty, _} ->
            {undelivered, ConsumersChanged,
             State#state{use = update_use(State#state.use, inactive)}};
        {{value, QEntry, Priority}, Tail} ->
            case deliver_to_consumer(FetchFun, QEntry, QName) of
                {delivered, R} ->
                    {delivered, ConsumersChanged, R,
                     State#state{consumers = priority_queue:in(QEntry, Priority,
                                                               Tail)}};
                undelivered ->
                    deliver(FetchFun, QName, true,
                            State#state{consumers = Tail})
            end
    end.

deliver_to_consumer(FetchFun, E = {ChPid, Consumer}, QName) ->
    C = lookup_ch(ChPid),
    case is_ch_blocked(C) of
        true  -> block_consumer(C, E),
                 undelivered;
        false -> case rabbit_limiter:can_send(C#cr.limiter,
                                              Consumer#consumer.ack_required,
                                              Consumer#consumer.tag) of
                     {suspend, Limiter} ->
                         block_consumer(C#cr{limiter = Limiter}, E),
                         undelivered;
                     {continue, Limiter} ->
                         {delivered, deliver_to_consumer(
                                       FetchFun, Consumer,
                                       C#cr{limiter = Limiter}, QName)}
                 end
    end.

deliver_to_consumer(FetchFun,
                    #consumer{tag          = CTag,
                              ack_required = AckRequired},
                    C = #cr{ch_pid               = ChPid,
                            acktags              = ChAckTags,
                            unsent_message_count = Count},
                    QName) ->
    {{Message, IsDelivered, AckTag}, R} = FetchFun(AckRequired),
    rabbit_channel:deliver(ChPid, CTag, AckRequired,
                           {QName, self(), AckTag, IsDelivered, Message}),
    ChAckTags1 = case AckRequired of
                     true  -> queue:in(AckTag, ChAckTags);
                     false -> ChAckTags
                 end,
    update_ch_record(C#cr{acktags              = ChAckTags1,
                          unsent_message_count = Count + 1}),
    R.

record_ack(ChPid, LimiterPid, AckTag) ->
    C = #cr{acktags = ChAckTags} = ch_record(ChPid, LimiterPid),
    update_ch_record(C#cr{acktags = queue:in(AckTag, ChAckTags)}),
    ok.

subtract_acks(AckTags, CTag, ChPid, State) ->
    case lookup_ch(ChPid) of
        not_found ->
            not_found;
        C = #cr{acktags = ChAckTags, limiter = Lim} ->
            {Unblocked, Lim2} =
                rabbit_limiter:ack_from_queue(Lim, CTag, length(AckTags)),
            AckTags2 = subtract_acks(AckTags, [], ChAckTags),
            C2 = C#cr{acktags = AckTags2, limiter = Lim2},
            case Unblocked of
                true  -> unblock(C2, State);
                false -> update_ch_record(C2),
                         unchanged
            end
    end.

subtract_acks([], [], AckQ) ->
    AckQ;
subtract_acks([], Prefix, AckQ) ->
    queue:join(queue:from_list(lists:reverse(Prefix)), AckQ);
subtract_acks([T | TL] = AckTags, Prefix, AckQ) ->
    case queue:out(AckQ) of
        {{value,  T}, QTail} -> subtract_acks(TL,             Prefix, QTail);
        {{value, AT}, QTail} -> subtract_acks(AckTags, [AT | Prefix], QTail)
    end.

possibly_unblock(Update, ChPid, State) ->
    case lookup_ch(ChPid) of
        not_found -> unchanged;
        C         -> C1 = Update(C),
                     case is_ch_blocked(C) andalso not is_ch_blocked(C1) of
                         false -> update_ch_record(C1),
                                  unchanged;
                         true  -> unblock(C1, State)
                     end
    end.

unblock(C = #cr{blocked_consumers = BlockedQ, limiter = Limiter},
        State = #state{consumers = Consumers, use = Use}) ->
    case lists:partition(
           fun({_P, {_ChPid, #consumer{tag = CTag}}}) ->
                   rabbit_limiter:is_consumer_blocked(Limiter, CTag)
           end, priority_queue:to_list(BlockedQ)) of
        {_, []} ->
            update_ch_record(C),
            unchanged;
        {Blocked, Unblocked} ->
            BlockedQ1  = priority_queue:from_list(Blocked),
            UnblockedQ = priority_queue:from_list(Unblocked),
            update_ch_record(C#cr{blocked_consumers = BlockedQ1}),
            {unblocked,
             State#state{consumers = priority_queue:join(Consumers, UnblockedQ),
                         use       = update_use(Use, active)}}
    end.

resume_fun() ->
    fun (C = #cr{limiter = Limiter}) ->
            C#cr{limiter = rabbit_limiter:resume(Limiter)}
    end.

notify_sent_fun(Credit) ->
    fun (C = #cr{unsent_message_count = Count}) ->
            C#cr{unsent_message_count = Count - Credit}
    end.

activate_limit_fun() ->
    fun (C = #cr{limiter = Limiter}) ->
            C#cr{limiter = rabbit_limiter:activate(Limiter)}
    end.

credit(IsEmpty, Credit, Drain, ChPid, CTag, State) ->
    case lookup_ch(ChPid) of
        not_found ->
            unchanged;
        #cr{limiter = Limiter} = C ->
            C1 = #cr{limiter = Limiter1} =
                credit_and_drain(C, CTag, Credit, drain_mode(Drain), IsEmpty),
            case is_ch_blocked(C1) orelse
                (not rabbit_limiter:is_consumer_blocked(Limiter, CTag)) orelse
                rabbit_limiter:is_consumer_blocked(Limiter1, CTag) of
                true  -> update_ch_record(C1),
                         unchanged;
                false -> unblock(C1, State)
            end
    end.

drain_mode(true)  -> drain;
drain_mode(false) -> manual.

utilisation(#state{use = {active, Since, Avg}}) ->
    use_avg(now_micros() - Since, 0, Avg);
utilisation(#state{use = {inactive, Since, Active, Avg}}) ->
    use_avg(Active, now_micros() - Since, Avg).

%%----------------------------------------------------------------------------

parse_credit_args(Args) ->
    case rabbit_misc:table_lookup(Args, <<"x-credit">>) of
        {table, T} -> case {rabbit_misc:table_lookup(T, <<"credit">>),
                            rabbit_misc:table_lookup(T, <<"drain">>)} of
                          {{long, C}, {bool, D}} -> {C, drain_mode(D)};
                          _                      -> none
                      end;
        undefined  -> case rabbit_misc:table_lookup(Args, <<"x-prefetch">>) of
                          {_, Prefetch} -> {Prefetch, auto};
                          _             -> none
                      end
    end.

lookup_ch(ChPid) ->
    case get({ch, ChPid}) of
        undefined -> not_found;
        C         -> C
    end.

ch_record(ChPid, LimiterPid) ->
    Key = {ch, ChPid},
    case get(Key) of
        undefined -> MonitorRef = erlang:monitor(process, ChPid),
                     Limiter = rabbit_limiter:client(LimiterPid),
                     C = #cr{ch_pid               = ChPid,
                             monitor_ref          = MonitorRef,
                             acktags              = queue:new(),
                             consumer_count       = 0,
                             blocked_consumers    = priority_queue:new(),
                             limiter              = Limiter,
                             unsent_message_count = 0},
                     put(Key, C),
                     C;
        C = #cr{} -> C
    end.

update_ch_record(C = #cr{consumer_count       = ConsumerCount,
                         acktags              = ChAckTags,
                         unsent_message_count = UnsentMessageCount}) ->
    case {queue:is_empty(ChAckTags), ConsumerCount, UnsentMessageCount} of
        {true, 0, 0} -> ok = erase_ch_record(C);
        _            -> ok = store_ch_record(C)
    end,
    C.

store_ch_record(C = #cr{ch_pid = ChPid}) ->
    put({ch, ChPid}, C),
    ok.

erase_ch_record(#cr{ch_pid = ChPid, monitor_ref = MonitorRef}) ->
    erlang:demonitor(MonitorRef),
    erase({ch, ChPid}),
    ok.

all_ch_record() -> [C || {{ch, _}, C} <- get()].

block_consumer(C = #cr{blocked_consumers = Blocked}, QEntry) ->
    update_ch_record(C#cr{blocked_consumers = add_consumer(QEntry, Blocked)}).

is_ch_blocked(#cr{unsent_message_count = Count, limiter = Limiter}) ->
    Count >= ?UNSENT_MESSAGE_LIMIT orelse rabbit_limiter:is_suspended(Limiter).

send_drained(C = #cr{ch_pid = ChPid, limiter = Limiter}) ->
    case rabbit_limiter:drained(Limiter) of
        {[],         Limiter}  -> C;
        {CTagCredit, Limiter2} -> rabbit_channel:send_drained(
                                    ChPid, CTagCredit),
                                  C#cr{limiter = Limiter2}
    end.

credit_and_drain(C = #cr{ch_pid = ChPid, limiter = Limiter},
                 CTag, Credit, Mode, IsEmpty) ->
    case rabbit_limiter:credit(Limiter, CTag, Credit, Mode, IsEmpty) of
        {true,  Limiter1} -> rabbit_channel:send_drained(ChPid,
                                                         [{CTag, Credit}]),
                             C#cr{limiter = Limiter1};
        {false, Limiter1} -> C#cr{limiter = Limiter1}
    end.

tags(CList) -> [CTag || {_P, {_ChPid, #consumer{tag = CTag}}} <- CList].

add_consumer({ChPid, Consumer = #consumer{args = Args}}, Queue) ->
    Priority = case rabbit_misc:table_lookup(Args, <<"x-priority">>) of
                   {_, P} -> P;
                   _      -> 0
               end,
    priority_queue:in({ChPid, Consumer}, Priority, Queue).

remove_consumer(ChPid, CTag, Queue) ->
    priority_queue:filter(fun ({CP, #consumer{tag = CT}}) ->
                                  (CP /= ChPid) or (CT /= CTag)
                          end, Queue).

remove_consumers(ChPid, Queue) ->
    priority_queue:filter(fun ({CP, _Consumer}) when CP =:= ChPid -> false;
                              (_)                                 -> true
                          end, Queue).

update_use({inactive, _, _, _}   = CUInfo, inactive) ->
    CUInfo;
update_use({active,   _, _}      = CUInfo,   active) ->
    CUInfo;
update_use({active,   Since,         Avg}, inactive) ->
    Now = now_micros(),
    {inactive, Now, Now - Since, Avg};
update_use({inactive, Since, Active, Avg},   active) ->
    Now = now_micros(),
    {active, Now, use_avg(Active, Now - Since, Avg)}.

use_avg(Active, Inactive, Avg) ->
    Time = Inactive + Active,
    Ratio = Active / Time,
    Weight = erlang:min(1, Time / 1000000),
    case Avg of
        undefined -> Ratio;
        _         -> Ratio * Weight + Avg * (1 - Weight)
    end.

now_micros() -> timer:now_diff(now(), {0,0,0}).<|MERGE_RESOLUTION|>--- conflicted
+++ resolved
@@ -128,7 +128,6 @@
                    false -> Limiter
                end,
     C1 = C#cr{consumer_count = Count + 1, limiter = Limiter1},
-<<<<<<< HEAD
     update_ch_record(
       case parse_credit_args(Args) of
           none                       -> C1;
@@ -137,13 +136,6 @@
           {Credit,  Mode}            -> credit_and_drain(
                                           C1, CTag, Credit, Mode, IsEmpty)
       end),
-=======
-    update_ch_record(case parse_credit_args(Args) of
-                         none         -> C1;
-                         {Crd, Drain} -> credit_and_drain(
-                                           C1, CTag, Crd, Drain, IsEmpty)
-                     end),
->>>>>>> b8cc1fcd
     Consumer = #consumer{tag          = CTag,
                          ack_required = not NoAck,
                          args         = Args},

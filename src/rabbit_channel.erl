--- conflicted
+++ resolved
@@ -383,19 +383,12 @@
     %% We decode the content's properties here because we're almost
     %% certain to want to look at delivery-mode and priority.
     DecodedContent = rabbit_binary_parser:ensure_content_decoded(Content),
-<<<<<<< HEAD
-=======
     IsPersistent = is_message_persistent(DecodedContent),
->>>>>>> 14333df0
     Message = #basic_message{exchange_name  = ExchangeName,
                              routing_key    = RoutingKey,
                              content        = DecodedContent,
                              guid           = rabbit_guid:guid(),
-<<<<<<< HEAD
-                             is_persistent  = is_message_persistent(DecodedContent)},
-=======
                              is_persistent  = IsPersistent},
->>>>>>> 14333df0
     {RoutingRes, DeliveredQPids} =
         rabbit_exchange:publish(
           Exchange,

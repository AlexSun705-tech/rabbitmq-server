--- conflicted
+++ resolved
@@ -18,15 +18,9 @@
 -include("rabbit.hrl").
 
 -export([is_ssl/1, ssl_info/1, controlling_process/2, getstat/2,
-<<<<<<< HEAD
-         recv/1, async_recv/3, port_command/2, getopts/2, setopts/2, send/2,
-         close/1, fast_close/1, sockname/1, peername/1, peercert/1,
-         connection_string/2, socket_ends/2]).
-=======
          recv/1, sync_recv/2, async_recv/3, port_command/2, getopts/2,
          setopts/2, send/2, close/1, fast_close/1, sockname/1, peername/1,
-         peercert/1, tune_buffer_size/1, connection_string/2, socket_ends/2]).
->>>>>>> 8b84368f
+         peercert/1, connection_string/2, socket_ends/2]).
 
 %%---------------------------------------------------------------------------
 

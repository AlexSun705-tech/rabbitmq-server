%% The contents of this file are subject to the Mozilla Public License
%% Version 1.1 (the "License"); you may not use this file except in
%% compliance with the License. You may obtain a copy of the License at
%% http://www.mozilla.org/MPL/
%%
%% Software distributed under the License is distributed on an "AS IS"
%% basis, WITHOUT WARRANTY OF ANY KIND, either express or implied. See the
%% License for the specific language governing rights and limitations
%% under the License.
%%
%% The Original Code is RabbitMQ.
%%
%% The Initial Developer of the Original Code is VMware, Inc.
%% Copyright (c) 2010-2011 VMware, Inc.  All rights reserved.
%%

-module(rabbit_mirror_queue_slave).

%% For general documentation of HA design, see
%% rabbit_mirror_queue_coordinator
%%
%% We join the GM group before we add ourselves to the amqqueue
%% record. As a result:
%% 1. We can receive msgs from GM that correspond to messages we will
%% never receive from publishers.
%% 2. When we receive a message from publishers, we must receive a
%% message from the GM group for it.
%% 3. However, that instruction from the GM group can arrive either
%% before or after the actual message. We need to be able to
%% distinguish between GM instructions arriving early, and case (1)
%% above.
%%
%% All instructions from the GM group must be processed in the order
%% in which they're received.

-export([start_link/1, set_maximum_since_use/2, info/1]).

-export([init/1, handle_call/3, handle_cast/2, handle_info/2, terminate/2,
         code_change/3, handle_pre_hibernate/1, prioritise_call/3,
         prioritise_cast/2, prioritise_info/2]).

-export([joined/2, members_changed/3, handle_msg/3]).

-behaviour(gen_server2).
-behaviour(gm).

-include("rabbit.hrl").

%%----------------------------------------------------------------------------

-include("gm_specs.hrl").

<<<<<<< HEAD
-define(CREATION_EVENT_KEYS,
        [pid,
         name,
         master_pid,
         is_synchronised
        ]).

-define(INFO_KEYS, ?CREATION_EVENT_KEYS).
=======
-ifdef(use_specs).
%% Shut dialyzer up
-spec(promote_me/2 :: (_, _) -> no_return()).
-endif.

%%----------------------------------------------------------------------------

>>>>>>> 74ccda0d

-define(SYNC_INTERVAL,                 25). %% milliseconds
-define(RAM_DURATION_UPDATE_INTERVAL,  5000).
-define(DEATH_TIMEOUT,                 20000). %% 20 seconds

-record(state, { q,
                 gm,
                 master_pid,
                 backing_queue,
                 backing_queue_state,
                 sync_timer_ref,
                 rate_timer_ref,

                 sender_queues, %% :: Pid -> {Q {Msg, Bool}, Set MsgId}
                 msg_id_ack,    %% :: MsgId -> AckTag
                 ack_num,

                 msg_id_status,
                 known_senders,

                 synchronised
               }).

start_link(Q) ->
    gen_server2:start_link(?MODULE, [Q], []).

set_maximum_since_use(QPid, Age) ->
    gen_server2:cast(QPid, {set_maximum_since_use, Age}).

info(QPid) ->
    gen_server2:call(QPid, info, infinity).

init([#amqqueue { name = QueueName } = Q]) ->
    process_flag(trap_exit, true), %% amqqueue_process traps exits too.
    {ok, GM} = gm:start_link(QueueName, ?MODULE, [self()]),
    receive {joined, GM} ->
            ok
    end,
    Self = self(),
    Node = node(),
    {ok, MPid} =
        rabbit_misc:execute_mnesia_transaction(
          fun () ->
                  [Q1 = #amqqueue { pid = QPid, slave_pids = MPids }] =
                      mnesia:read({rabbit_queue, QueueName}),
                  %% ASSERTION
                  [] = [Pid || Pid <- [QPid | MPids], node(Pid) =:= Node],
                  MPids1 = MPids ++ [Self],
                  ok = rabbit_amqqueue:store_queue(
                         Q1 #amqqueue { slave_pids = MPids1 }),
                  {ok, QPid}
          end),
    erlang:monitor(process, MPid),
    ok = file_handle_cache:register_callback(
           rabbit_amqqueue, set_maximum_since_use, [Self]),
    ok = rabbit_memory_monitor:register(
           Self, {rabbit_amqqueue, set_ram_duration_target, [Self]}),
    {ok, BQ} = application:get_env(backing_queue_module),
    BQS = bq_init(BQ, Q, false),
    State = #state { q                   = Q,
                     gm                  = GM,
                     master_pid          = MPid,
                     backing_queue       = BQ,
                     backing_queue_state = BQS,
                     rate_timer_ref      = undefined,
                     sync_timer_ref      = undefined,

                     sender_queues       = dict:new(),
                     msg_id_ack          = dict:new(),
                     ack_num             = 0,

                     msg_id_status       = dict:new(),
                     known_senders       = dict:new(),

                     synchronised        = false
                   },
    rabbit_event:notify(queue_slave_created,
                        infos(?CREATION_EVENT_KEYS, State)),
    ok = gm:broadcast(GM, request_length),
    {ok, State, hibernate,
     {backoff, ?HIBERNATE_AFTER_MIN, ?HIBERNATE_AFTER_MIN, ?DESIRED_HIBERNATE}}.

handle_call({deliver_immediately, Delivery = #delivery {}}, From, State) ->
    %% Synchronous, "immediate" delivery mode

    %% It is safe to reply 'false' here even if a) we've not seen the
    %% msg via gm, or b) the master dies before we receive the msg via
    %% gm. In the case of (a), we will eventually receive the msg via
    %% gm, and it's only the master's result to the channel that is
    %% important. In the case of (b), if the master does die and we do
    %% get promoted then at that point we have no consumers, thus
    %% 'false' is precisely the correct answer. However, we must be
    %% careful to _not_ enqueue the message in this case.

    %% Note this is distinct from the case where we receive the msg
    %% via gm first, then we're promoted to master, and only then do
    %% we receive the msg from the channel.
    gen_server2:reply(From, false), %% master may deliver it, not us
    noreply(maybe_enqueue_message(Delivery, false, State));

handle_call({deliver, Delivery = #delivery {}}, From, State) ->
    %% Synchronous, "mandatory" delivery mode
    gen_server2:reply(From, true), %% amqqueue throws away the result anyway
    noreply(maybe_enqueue_message(Delivery, true, State));

handle_call({gm_deaths, Deaths}, From,
            State = #state { q          = #amqqueue { name = QueueName },
                             gm         = GM,
                             master_pid = MPid }) ->
    %% The GM has told us about deaths, which means we're not going to
    %% receive any more messages from GM
    case rabbit_mirror_queue_misc:remove_from_queue(QueueName, Deaths) of
        {error, not_found} ->
            gen_server2:reply(From, ok),
            {stop, normal, State};
        {ok, Pid, DeadPids} ->
            rabbit_mirror_queue_misc:report_deaths(self(), false, QueueName,
                                                   DeadPids),
            if node(Pid) =:= node(MPid) ->
                    %% master hasn't changed
                    reply(ok, State);
               node(Pid) =:= node() ->
                    %% we've become master
                    promote_me(From, State);
               true ->
                    %% master has changed to not us.
                    gen_server2:reply(From, ok),
                    erlang:monitor(process, Pid),
                    ok = gm:broadcast(GM, heartbeat),
                    noreply(State #state { master_pid = Pid })
            end
    end;

handle_call(info, _From, State) ->
    reply(infos(?INFO_KEYS, State), State).

handle_cast({run_backing_queue, Mod, Fun}, State) ->
    noreply(run_backing_queue(Mod, Fun, State));

handle_cast({gm, Instruction}, State) ->
    handle_process_result(process_instruction(Instruction, State));

handle_cast({deliver, Delivery = #delivery {}}, State) ->
    %% Asynchronous, non-"mandatory", non-"immediate" deliver mode.
    noreply(maybe_enqueue_message(Delivery, true, State));

handle_cast({set_maximum_since_use, Age}, State) ->
    ok = file_handle_cache:set_maximum_since_use(Age),
    noreply(State);

handle_cast({set_ram_duration_target, Duration},
            State = #state { backing_queue       = BQ,
                             backing_queue_state = BQS }) ->
    BQS1 = BQ:set_ram_duration_target(Duration, BQS),
    noreply(State #state { backing_queue_state = BQS1 }).

handle_info(update_ram_duration,
            State = #state { backing_queue = BQ,
                             backing_queue_state = BQS }) ->
    {RamDuration, BQS1} = BQ:ram_duration(BQS),
    DesiredDuration =
        rabbit_memory_monitor:report_ram_duration(self(), RamDuration),
    BQS2 = BQ:set_ram_duration_target(DesiredDuration, BQS1),
    noreply(State #state { rate_timer_ref = just_measured,
                           backing_queue_state = BQS2 });

handle_info(sync_timeout, State) ->
    noreply(backing_queue_timeout(
              State #state { sync_timer_ref = undefined }));

handle_info(timeout, State) ->
    noreply(backing_queue_timeout(State));

handle_info({'DOWN', _MonitorRef, process, MPid, _Reason},
           State = #state { gm = GM, master_pid = MPid }) ->
    ok = gm:broadcast(GM, {process_death, MPid}),
    noreply(State);

handle_info({'DOWN', _MonitorRef, process, ChPid, _Reason}, State) ->
    noreply(local_sender_death(ChPid, State));

handle_info({'EXIT', _Pid, Reason}, State) ->
    {stop, Reason, State};

handle_info(Msg, State) ->
    {stop, {unexpected_info, Msg}, State}.

%% If the Reason is shutdown, or {shutdown, _}, it is not the queue
%% being deleted: it's just the node going down. Even though we're a
%% slave, we have no idea whether or not we'll be the only copy coming
%% back up. Thus we must assume we will be, and preserve anything we
%% have on disk.
terminate(_Reason, #state { backing_queue_state = undefined }) ->
    %% We've received a delete_and_terminate from gm, thus nothing to
    %% do here.
    ok;
terminate({shutdown, dropped} = R, #state { backing_queue       = BQ,
                                            backing_queue_state = BQS }) ->
    %% See rabbit_mirror_queue_master:terminate/2
    BQ:delete_and_terminate(R, BQS);
terminate(Reason, #state { q                   = Q,
                           gm                  = GM,
                           backing_queue       = BQ,
                           backing_queue_state = BQS,
                           rate_timer_ref      = RateTRef }) ->
    ok = gm:leave(GM),
    QueueState = rabbit_amqqueue_process:init_with_backing_queue_state(
                   Q, BQ, BQS, RateTRef, [], [], dict:new()),
    rabbit_amqqueue_process:terminate(Reason, QueueState);
terminate([_SPid], _Reason) ->
    %% gm case
    ok.

code_change(_OldVsn, State, _Extra) ->
    {ok, State}.

handle_pre_hibernate(State = #state { backing_queue       = BQ,
                                      backing_queue_state = BQS }) ->
    {RamDuration, BQS1} = BQ:ram_duration(BQS),
    DesiredDuration =
        rabbit_memory_monitor:report_ram_duration(self(), RamDuration),
    BQS2 = BQ:set_ram_duration_target(DesiredDuration, BQS1),
    BQS3 = BQ:handle_pre_hibernate(BQS2),
    {hibernate, stop_rate_timer(State #state { backing_queue_state = BQS3 })}.

prioritise_call(Msg, _From, _State) ->
    case Msg of
        info                                 -> 9;
        {gm_deaths, _Deaths}                 -> 5;
        _                                    -> 0
    end.

prioritise_cast(Msg, _State) ->
    case Msg of
        {set_ram_duration_target, _Duration} -> 8;
        {set_maximum_since_use, _Age}        -> 8;
        {run_backing_queue, _Mod, _Fun}      -> 6;
        {gm, _Msg}                           -> 5;
        {post_commit, _Txn, _AckTags}        -> 4;
        _                                    -> 0
    end.

prioritise_info(Msg, _State) ->
    case Msg of
        update_ram_duration                  -> 8;
        sync_timeout                         -> 6;
        _                                    -> 0
    end.

%% ---------------------------------------------------------------------------
%% GM
%% ---------------------------------------------------------------------------

joined([SPid], _Members) ->
    SPid ! {joined, self()},
    ok.

members_changed([_SPid], _Births, []) ->
    ok;
members_changed([SPid], _Births, Deaths) ->
    inform_deaths(SPid, Deaths).

handle_msg([_SPid], _From, heartbeat) ->
    ok;
handle_msg([_SPid], _From, request_length) ->
    %% This is only of value to the master
    ok;
handle_msg([_SPid], _From, {ensure_monitoring, _Pid}) ->
    %% This is only of value to the master
    ok;
handle_msg([SPid], _From, {process_death, Pid}) ->
    inform_deaths(SPid, [Pid]);
handle_msg([SPid], _From, Msg) ->
    ok = gen_server2:cast(SPid, {gm, Msg}).

inform_deaths(SPid, Deaths) ->
    rabbit_misc:with_exit_handler(
      fun () -> {stop, normal} end,
      fun () ->
              case gen_server2:call(SPid, {gm_deaths, Deaths}, infinity) of
                  ok ->
                      ok;
                  {promote, CPid} ->
                      {become, rabbit_mirror_queue_coordinator, [CPid]}
              end
      end).

%% ---------------------------------------------------------------------------
%% Others
%% ---------------------------------------------------------------------------

infos(Items, State) -> [{Item, i(Item, State)} || Item <- Items].

i(pid,             _State)                                   -> self();
i(name,            #state { q = #amqqueue { name = Name } }) -> Name;
i(master_pid,      #state { master_pid = MPid })             -> MPid;
i(is_synchronised, #state { synchronised = Synchronised })   -> Synchronised;
i(Item,            _State) -> throw({bad_argument, Item}).

bq_init(BQ, Q, Recover) ->
    Self = self(),
    BQ:init(Q, Recover,
            fun (Mod, Fun) ->
                    rabbit_amqqueue:run_backing_queue(Self, Mod, Fun)
            end).

run_backing_queue(rabbit_mirror_queue_master, Fun, State) ->
    %% Yes, this might look a little crazy, but see comments in
    %% confirm_sender_death/1
    Fun(?MODULE, State);
run_backing_queue(Mod, Fun, State = #state { backing_queue       = BQ,
                                             backing_queue_state = BQS }) ->
    State #state { backing_queue_state = BQ:invoke(Mod, Fun, BQS) }.

needs_confirming(#delivery{ msg_seq_no = undefined }, _State) ->
    never;
needs_confirming(#delivery { message = #basic_message {
                               is_persistent = true } },
                 #state { q = #amqqueue { durable = true } }) ->
    eventually;
needs_confirming(_Delivery, _State) ->
    immediately.

confirm_messages(MsgIds, State = #state { msg_id_status = MS }) ->
    {MS1, CMs} =
        lists:foldl(
          fun (MsgId, {MSN, CMsN} = Acc) ->
                  %% We will never see 'discarded' here
                  case dict:find(MsgId, MSN) of
                      error ->
                          %% If it needed confirming, it'll have
                          %% already been done.
                          Acc;
                      {ok, {published, ChPid}} ->
                          %% Still not seen it from the channel, just
                          %% record that it's been confirmed.
                          {dict:store(MsgId, {confirmed, ChPid}, MSN), CMsN};
                      {ok, {published, ChPid, MsgSeqNo}} ->
                          %% Seen from both GM and Channel. Can now
                          %% confirm.
                          {dict:erase(MsgId, MSN),
                           gb_trees_cons(ChPid, MsgSeqNo, CMsN)};
                      {ok, {confirmed, _ChPid}} ->
                          %% It's already been confirmed. This is
                          %% probably it's been both sync'd to disk
                          %% and then delivered and ack'd before we've
                          %% seen the publish from the
                          %% channel. Nothing to do here.
                          Acc
                  end
          end, {MS, gb_trees:empty()}, MsgIds),
    [ok = rabbit_channel:confirm(ChPid, MsgSeqNos)
     || {ChPid, MsgSeqNos} <- gb_trees:to_list(CMs)],
    State #state { msg_id_status = MS1 }.

gb_trees_cons(Key, Value, Tree) ->
    case gb_trees:lookup(Key, Tree) of
        {value, Values} -> gb_trees:update(Key, [Value | Values], Tree);
        none            -> gb_trees:insert(Key, [Value], Tree)
    end.

handle_process_result({ok,   State}) -> noreply(State);
handle_process_result({stop, State}) -> {stop, normal, State}.

promote_me(From, #state { q                   = Q = #amqqueue { name = QName },
                          gm                  = GM,
                          backing_queue       = BQ,
                          backing_queue_state = BQS,
                          rate_timer_ref      = RateTRef,
                          sender_queues       = SQ,
                          msg_id_ack          = MA,
                          msg_id_status       = MS,
                          known_senders       = KS }) ->
    rabbit_event:notify(queue_slave_promoted, [{pid,  self()},
                                               {name, QName}]),
    rabbit_log:info("Mirrored-queue (~s): Promoting slave ~s to master~n",
                    [rabbit_misc:rs(QName), rabbit_misc:pid_to_string(self())]),
    Q1 = Q #amqqueue { pid = self() },
    {ok, CPid} = rabbit_mirror_queue_coordinator:start_link(
                   Q1, GM, rabbit_mirror_queue_master:sender_death_fun(),
                   rabbit_mirror_queue_master:length_fun()),
    true = unlink(GM),
    gen_server2:reply(From, {promote, CPid}),
    ok = gm:confirmed_broadcast(GM, heartbeat),

    %% Everything that we're monitoring, we need to ensure our new
    %% coordinator is monitoring.

    MonitoringPids = [begin true = erlang:demonitor(MRef),
                            Pid
                      end || {Pid, MRef} <- dict:to_list(KS)],
    ok = rabbit_mirror_queue_coordinator:ensure_monitoring(
           CPid, MonitoringPids),

    %% We find all the messages that we've received from channels but
    %% not from gm, and if they're due to be enqueued on promotion
    %% then we pass them to the
    %% queue_process:init_with_backing_queue_state to be enqueued.
    %%
    %% We also have to requeue messages which are pending acks: the
    %% consumers from the master queue have been lost and so these
    %% messages need requeuing. They might also be pending
    %% confirmation, and indeed they might also be pending arrival of
    %% the publication from the channel itself, if we received both
    %% the publication and the fetch via gm first! Requeuing doesn't
    %% affect confirmations: if the message was previously pending a
    %% confirmation then it still will be, under the same msg_id. So
    %% as a master, we need to be prepared to filter out the
    %% publication of said messages from the channel (is_duplicate
    %% (thus such requeued messages must remain in the msg_id_status
    %% (MS) which becomes seen_status (SS) in the master)).
    %%
    %% Then there are messages we already have in the queue, which are
    %% not currently pending acknowledgement:
    %% 1. Messages we've only received via gm:
    %%    Filter out subsequent publication from channel through
    %%    validate_message. Might have to issue confirms then or
    %%    later, thus queue_process state will have to know that
    %%    there's a pending confirm.
    %% 2. Messages received via both gm and channel:
    %%    Queue will have to deal with issuing confirms if necessary.
    %%
    %% MS contains the following three entry types:
    %%
    %% a) {published, ChPid}:
    %%   published via gm only; pending arrival of publication from
    %%   channel, maybe pending confirm.
    %%
    %% b) {published, ChPid, MsgSeqNo}:
    %%   published via gm and channel; pending confirm.
    %%
    %% c) {confirmed, ChPid}:
    %%   published via gm only, and confirmed; pending publication
    %%   from channel.
    %%
    %% d) discarded
    %%   seen via gm only as discarded. Pending publication from
    %%   channel
    %%
    %% The forms a, c and d only, need to go to the master state
    %% seen_status (SS).
    %%
    %% The form b only, needs to go through to the queue_process
    %% state to form the msg_id_to_channel mapping (MTC).
    %%
    %% No messages that are enqueued from SQ at this point will have
    %% entries in MS.
    %%
    %% Messages that are extracted from MA may have entries in MS, and
    %% those messages are then requeued. However, as discussed above,
    %% this does not affect MS, nor which bits go through to SS in
    %% Master, or MTC in queue_process.
    %%
    %% Everything that's in MA gets requeued. Consequently the new
    %% master should start with a fresh AM as there are no messages
    %% pending acks.

    MSList = dict:to_list(MS),
    SS = dict:from_list(
           [E || E = {_MsgId, discarded} <- MSList] ++
               [{MsgId, Status}
                || {MsgId, {Status, _ChPid}} <- MSList,
                   Status =:= published orelse Status =:= confirmed]),

    MasterState = rabbit_mirror_queue_master:promote_backing_queue_state(
                    CPid, BQ, BQS, GM, SS, MonitoringPids),

    MTC = dict:from_list(
            [{MsgId, {ChPid, MsgSeqNo}} ||
                {MsgId, {published, ChPid, MsgSeqNo}} <- dict:to_list(MS)]),
    NumAckTags = [NumAckTag || {_MsgId, NumAckTag} <- dict:to_list(MA)],
    AckTags = [AckTag || {_Num, AckTag} <- lists:sort(NumAckTags)],
    Deliveries = [Delivery || {_ChPid, {PubQ, _PendCh}} <- dict:to_list(SQ),
                              {Delivery, true} <- queue:to_list(PubQ)],
    QueueState = rabbit_amqqueue_process:init_with_backing_queue_state(
                   Q1, rabbit_mirror_queue_master, MasterState, RateTRef,
                   AckTags, Deliveries, MTC),
    {become, rabbit_amqqueue_process, QueueState, hibernate}.

noreply(State) ->
    {NewState, Timeout} = next_state(State),
    {noreply, NewState, Timeout}.

reply(Reply, State) ->
    {NewState, Timeout} = next_state(State),
    {reply, Reply, NewState, Timeout}.

next_state(State = #state{backing_queue = BQ, backing_queue_state = BQS}) ->
    {MsgIds, BQS1} = BQ:drain_confirmed(BQS),
    State1 = ensure_rate_timer(
               confirm_messages(MsgIds, State #state {
                                          backing_queue_state = BQS1 })),
    case BQ:needs_timeout(BQS1) of
        false -> {stop_sync_timer(State1),   hibernate};
        idle  -> {stop_sync_timer(State1),   0        };
        timed -> {ensure_sync_timer(State1), 0        }
    end.

backing_queue_timeout(State = #state { backing_queue = BQ }) ->
    run_backing_queue(BQ, fun (M, BQS) -> M:timeout(BQS) end, State).

ensure_sync_timer(State = #state { sync_timer_ref = undefined }) ->
    TRef = erlang:send_after(?SYNC_INTERVAL, self(), sync_timeout),
    State #state { sync_timer_ref = TRef };
ensure_sync_timer(State) ->
    State.

stop_sync_timer(State = #state { sync_timer_ref = undefined }) ->
    State;
stop_sync_timer(State = #state { sync_timer_ref = TRef }) ->
    erlang:cancel_timer(TRef),
    State #state { sync_timer_ref = undefined }.

ensure_rate_timer(State = #state { rate_timer_ref = undefined }) ->
    TRef = erlang:send_after(?RAM_DURATION_UPDATE_INTERVAL,
                             self(), update_ram_duration),
    State #state { rate_timer_ref = TRef };
ensure_rate_timer(State = #state { rate_timer_ref = just_measured }) ->
    State #state { rate_timer_ref = undefined };
ensure_rate_timer(State) ->
    State.

stop_rate_timer(State = #state { rate_timer_ref = undefined }) ->
    State;
stop_rate_timer(State = #state { rate_timer_ref = just_measured }) ->
    State #state { rate_timer_ref = undefined };
stop_rate_timer(State = #state { rate_timer_ref = TRef }) ->
    erlang:cancel_timer(TRef),
    State #state { rate_timer_ref = undefined }.

ensure_monitoring(ChPid, State = #state { known_senders = KS }) ->
    case dict:is_key(ChPid, KS) of
        true  -> State;
        false -> MRef = erlang:monitor(process, ChPid),
                 State #state { known_senders = dict:store(ChPid, MRef, KS) }
    end.

local_sender_death(ChPid, State = #state { known_senders = KS }) ->
    ok = case dict:is_key(ChPid, KS) of
             false -> ok;
             true  -> confirm_sender_death(ChPid)
         end,
    State.

confirm_sender_death(Pid) ->
    %% We have to deal with the possibility that we'll be promoted to
    %% master before this thing gets run. Consequently we set the
    %% module to rabbit_mirror_queue_master so that if we do become a
    %% rabbit_amqqueue_process before then, sane things will happen.
    Fun =
        fun (?MODULE, State = #state { known_senders = KS,
                                       gm            = GM }) ->
                %% We're running still as a slave
                ok = case dict:is_key(Pid, KS) of
                         false -> ok;
                         true  -> gm:broadcast(GM, {ensure_monitoring, [Pid]}),
                                  confirm_sender_death(Pid)
                     end,
                State;
            (rabbit_mirror_queue_master, State) ->
                %% We've become a master. State is now opaque to
                %% us. When we became master, if Pid was still known
                %% to us then we'd have set up monitoring of it then,
                %% so this is now a noop.
                State
        end,
    %% Note that we do not remove our knowledge of this ChPid until we
    %% get the sender_death from GM.
    {ok, _TRef} = timer:apply_after(
                    ?DEATH_TIMEOUT, rabbit_amqqueue, run_backing_queue,
                    [self(), rabbit_mirror_queue_master, Fun]),
    ok.

maybe_enqueue_message(
  Delivery = #delivery { message    = #basic_message { id = MsgId },
                         msg_seq_no = MsgSeqNo,
                         sender     = ChPid },
  EnqueueOnPromotion,
  State = #state { sender_queues = SQ, msg_id_status = MS }) ->
    State1 = ensure_monitoring(ChPid, State),
    %% We will never see {published, ChPid, MsgSeqNo} here.
    case dict:find(MsgId, MS) of
        error ->
            {MQ, PendingCh} = get_sender_queue(ChPid, SQ),
            MQ1 = queue:in({Delivery, EnqueueOnPromotion}, MQ),
            SQ1 = dict:store(ChPid, {MQ1, PendingCh}, SQ),
            State1 #state { sender_queues = SQ1 };
        {ok, {confirmed, ChPid}} ->
            %% BQ has confirmed it but we didn't know what the
            %% msg_seq_no was at the time. We do now!
            ok = rabbit_channel:confirm(ChPid, [MsgSeqNo]),
            SQ1 = remove_from_pending_ch(MsgId, ChPid, SQ),
            State1 #state { sender_queues = SQ1,
                            msg_id_status = dict:erase(MsgId, MS) };
        {ok, {published, ChPid}} ->
            %% It was published to the BQ and we didn't know the
            %% msg_seq_no so couldn't confirm it at the time.
            case needs_confirming(Delivery, State1) of
                never ->
                    SQ1 = remove_from_pending_ch(MsgId, ChPid, SQ),
                    State1 #state { msg_id_status = dict:erase(MsgId, MS),
                                    sender_queues = SQ1 };
                eventually ->
                    State1 #state {
                      msg_id_status =
                          dict:store(MsgId, {published, ChPid, MsgSeqNo}, MS) };
                immediately ->
                    ok = rabbit_channel:confirm(ChPid, [MsgSeqNo]),
                    SQ1 = remove_from_pending_ch(MsgId, ChPid, SQ),
                    State1 #state { msg_id_status = dict:erase(MsgId, MS),
                                    sender_queues = SQ1 }
            end;
        {ok, discarded} ->
            %% We've already heard from GM that the msg is to be
            %% discarded. We won't see this again.
            SQ1 = remove_from_pending_ch(MsgId, ChPid, SQ),
            State1 #state { msg_id_status = dict:erase(MsgId, MS),
                            sender_queues = SQ1 }
    end.

get_sender_queue(ChPid, SQ) ->
    case dict:find(ChPid, SQ) of
        error     -> {queue:new(), sets:new()};
        {ok, Val} -> Val
    end.

remove_from_pending_ch(MsgId, ChPid, SQ) ->
    case dict:find(ChPid, SQ) of
        error ->
            SQ;
        {ok, {MQ, PendingCh}} ->
            dict:store(ChPid, {MQ, sets:del_element(MsgId, PendingCh)}, SQ)
    end.

process_instruction(
  {publish, Deliver, ChPid, MsgProps, Msg = #basic_message { id = MsgId }},
  State = #state { sender_queues       = SQ,
                   backing_queue       = BQ,
                   backing_queue_state = BQS,
                   msg_id_status       = MS }) ->

    %% We really are going to do the publish right now, even though we
    %% may not have seen it directly from the channel. As a result, we
    %% may know that it needs confirming without knowing its
    %% msg_seq_no, which means that we can see the confirmation come
    %% back from the backing queue without knowing the msg_seq_no,
    %% which means that we're going to have to hang on to the fact
    %% that we've seen the msg_id confirmed until we can associate it
    %% with a msg_seq_no.
    State1 = ensure_monitoring(ChPid, State),
    {MQ, PendingCh} = get_sender_queue(ChPid, SQ),
    {MQ1, PendingCh1, MS1} =
        case queue:out(MQ) of
            {empty, _MQ2} ->
                {MQ, sets:add_element(MsgId, PendingCh),
                 dict:store(MsgId, {published, ChPid}, MS)};
            {{value, {Delivery = #delivery {
                        msg_seq_no = MsgSeqNo,
                        message    = #basic_message { id = MsgId } },
                      _EnqueueOnPromotion}}, MQ2} ->
                %% We received the msg from the channel first. Thus we
                %% need to deal with confirms here.
                case needs_confirming(Delivery, State1) of
                    never ->
                        {MQ2, PendingCh, MS};
                    eventually ->
                        {MQ2, sets:add_element(MsgId, PendingCh),
                         dict:store(MsgId, {published, ChPid, MsgSeqNo}, MS)};
                    immediately ->
                        ok = rabbit_channel:confirm(ChPid, [MsgSeqNo]),
                        {MQ2, PendingCh, MS}
                end;
            {{value, {#delivery {}, _EnqueueOnPromotion}}, _MQ2} ->
                %% The instruction was sent to us before we were
                %% within the slave_pids within the #amqqueue{}
                %% record. We'll never receive the message directly
                %% from the channel. And the channel will not be
                %% expecting any confirms from us.
                {MQ, PendingCh, MS}
        end,

    SQ1 = dict:store(ChPid, {MQ1, PendingCh1}, SQ),
    State2 = State1 #state { sender_queues = SQ1, msg_id_status = MS1 },

    {ok,
     case Deliver of
         false ->
             BQS1 = BQ:publish(Msg, MsgProps, ChPid, BQS),
             State2 #state { backing_queue_state = BQS1 };
         {true, AckRequired} ->
             {AckTag, BQS1} = BQ:publish_delivered(AckRequired, Msg, MsgProps,
                                                   ChPid, BQS),
             maybe_store_ack(AckRequired, MsgId, AckTag,
                             State2 #state { backing_queue_state = BQS1 })
     end};
process_instruction({discard, ChPid, Msg = #basic_message { id = MsgId }},
                    State = #state { sender_queues       = SQ,
                                     backing_queue       = BQ,
                                     backing_queue_state = BQS,
                                     msg_id_status       = MS }) ->
    %% Many of the comments around the publish head above apply here
    %% too.
    State1 = ensure_monitoring(ChPid, State),
    {MQ, PendingCh} = get_sender_queue(ChPid, SQ),
    {MQ1, PendingCh1, MS1} =
        case queue:out(MQ) of
            {empty, _MQ} ->
                {MQ, sets:add_element(MsgId, PendingCh),
                 dict:store(MsgId, discarded, MS)};
            {{value, {#delivery { message = #basic_message { id = MsgId } },
                      _EnqueueOnPromotion}}, MQ2} ->
                %% We've already seen it from the channel, we're not
                %% going to see this again, so don't add it to MS
                {MQ2, PendingCh, MS};
            {{value, {#delivery {}, _EnqueueOnPromotion}}, _MQ2} ->
                %% The instruction was sent to us before we were
                %% within the slave_pids within the #amqqueue{}
                %% record. We'll never receive the message directly
                %% from the channel.
                {MQ, PendingCh, MS}
        end,
    SQ1 = dict:store(ChPid, {MQ1, PendingCh1}, SQ),
    BQS1 = BQ:discard(Msg, ChPid, BQS),
    {ok, State1 #state { sender_queues       = SQ1,
                         msg_id_status       = MS1,
                         backing_queue_state = BQS1 }};
process_instruction({set_length, Length},
                    State = #state { backing_queue       = BQ,
                                     backing_queue_state = BQS }) ->
    QLen = BQ:len(BQS),
    ToDrop = QLen - Length,
    {ok, case ToDrop >= 0 of
             true  -> BQS1 =
                          lists:foldl(
                            fun (const, BQSN) ->
                                    {{_Msg, _IsDelivered, _AckTag, _Remaining},
                                     BQSN1} = BQ:fetch(false, BQSN),
                                    BQSN1
                            end, BQS, lists:duplicate(ToDrop, const)),
                      set_synchronised(
                        true, State #state { backing_queue_state = BQS1 });
             false -> State
         end};
process_instruction({fetch, AckRequired, MsgId, Remaining},
                    State = #state { backing_queue       = BQ,
                                     backing_queue_state = BQS }) ->
    QLen = BQ:len(BQS),
    {ok, case QLen - 1 of
             Remaining ->
                 {{#basic_message{id = MsgId}, _IsDelivered,
                   AckTag, Remaining}, BQS1} = BQ:fetch(AckRequired, BQS),
                 maybe_store_ack(AckRequired, MsgId, AckTag,
                                 State #state { backing_queue_state = BQS1 });
             Other when Other + 1 =:= Remaining ->
                 set_synchronised(true, State);
             Other when Other < Remaining ->
                 %% we must be shorter than the master
                 State
         end};
process_instruction({ack, MsgIds},
                    State = #state { backing_queue       = BQ,
                                     backing_queue_state = BQS,
                                     msg_id_ack          = MA }) ->
    {AckTags, MA1} = msg_ids_to_acktags(MsgIds, MA),
    {MsgIds1, BQS1} = BQ:ack(AckTags, BQS),
    [] = MsgIds1 -- MsgIds, %% ASSERTION
    {ok, State #state { msg_id_ack          = MA1,
                        backing_queue_state = BQS1 }};
process_instruction({requeue, MsgPropsFun, MsgIds},
                    State = #state { backing_queue       = BQ,
                                     backing_queue_state = BQS,
                                     msg_id_ack          = MA }) ->
    {AckTags, MA1} = msg_ids_to_acktags(MsgIds, MA),
    {ok, case length(AckTags) =:= length(MsgIds) of
             true ->
                 {MsgIds, BQS1} = BQ:requeue(AckTags, MsgPropsFun, BQS),
                 State #state { msg_id_ack          = MA1,
                                backing_queue_state = BQS1 };
             false ->
                 %% The only thing we can safely do is nuke out our BQ
                 %% and MA. The interaction between this and confirms
                 %% doesn't really bear thinking about...
                 {_Count, BQS1} = BQ:purge(BQS),
                 {_MsgIds, BQS2} = ack_all(BQ, MA, BQS1),
                 State #state { msg_id_ack          = dict:new(),
                                backing_queue_state = BQS2 }
         end};
process_instruction({sender_death, ChPid},
                    State = #state { sender_queues = SQ,
                                     msg_id_status = MS,
                                     known_senders = KS }) ->
    {ok, case dict:find(ChPid, KS) of
             error ->
                 State;
             {ok, MRef} ->
                 true = erlang:demonitor(MRef),
                 MS1 = case dict:find(ChPid, SQ) of
                           error ->
                               MS;
                           {ok, {_MQ, PendingCh}} ->
                               lists:foldl(fun dict:erase/2, MS,
                                           sets:to_list(PendingCh))
                       end,
                 State #state { sender_queues = dict:erase(ChPid, SQ),
                                msg_id_status = MS1,
                                known_senders = dict:erase(ChPid, KS) }
         end};
process_instruction({length, Length},
                    State = #state { backing_queue = BQ,
                                     backing_queue_state = BQS }) ->
    {ok, set_synchronised(Length =:= BQ:len(BQS), State)};
process_instruction({delete_and_terminate, Reason},
                    State = #state { backing_queue       = BQ,
                                     backing_queue_state = BQS }) ->
    BQ:delete_and_terminate(Reason, BQS),
    {stop, State #state { backing_queue_state = undefined }}.

msg_ids_to_acktags(MsgIds, MA) ->
    {AckTags, MA1} =
        lists:foldl(
          fun (MsgId, {Acc, MAN}) ->
                  case dict:find(MsgId, MA) of
                      error                -> {Acc, MAN};
                      {ok, {_Num, AckTag}} -> {[AckTag | Acc],
                                               dict:erase(MsgId, MAN)}
                  end
          end, {[], MA}, MsgIds),
    {lists:reverse(AckTags), MA1}.

ack_all(BQ, MA, BQS) ->
    BQ:ack([AckTag || {_MsgId, {_Num, AckTag}} <- dict:to_list(MA)], BQS).

maybe_store_ack(false, _MsgId, _AckTag, State) ->
    State;
maybe_store_ack(true, MsgId, AckTag, State = #state { msg_id_ack = MA,
                                                      ack_num    = Num }) ->
    State #state { msg_id_ack = dict:store(MsgId, {Num, AckTag}, MA),
                   ack_num    = Num + 1 }.

%% We intentionally leave out the head where a slave becomes
%% unsynchronised: we assert that can never happen.
set_synchronised(true, State = #state { q = #amqqueue { name = QName },
                                        synchronised = false }) ->
    rabbit_event:notify(queue_slave_synchronised, [{pid,  self()},
                                                   {name, QName}]),
    State #state { synchronised = true };
set_synchronised(true, State) ->
    State;
set_synchronised(false, State = #state { synchronised = false }) ->
    State.<|MERGE_RESOLUTION|>--- conflicted
+++ resolved
@@ -50,7 +50,14 @@
 
 -include("gm_specs.hrl").
 
-<<<<<<< HEAD
+-ifdef(use_specs).
+%% Shut dialyzer up
+-spec(promote_me/2 :: (_, _) -> no_return()).
+-endif.
+
+%%----------------------------------------------------------------------------
+
+
 -define(CREATION_EVENT_KEYS,
         [pid,
          name,
@@ -59,15 +66,6 @@
         ]).
 
 -define(INFO_KEYS, ?CREATION_EVENT_KEYS).
-=======
--ifdef(use_specs).
-%% Shut dialyzer up
--spec(promote_me/2 :: (_, _) -> no_return()).
--endif.
-
-%%----------------------------------------------------------------------------
-
->>>>>>> 74ccda0d
 
 -define(SYNC_INTERVAL,                 25). %% milliseconds
 -define(RAM_DURATION_UPDATE_INTERVAL,  5000).

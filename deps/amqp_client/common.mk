--- conflicted
+++ resolved
@@ -121,15 +121,6 @@
 
 RABBIT_PLT=$(BROKER_DIR)/rabbit.plt
 
-<<<<<<< HEAD
-=======
-.PHONY: all compile compile_tests run run_in_broker dialyze $(RABBIT_PLT) \
-	prepare_tests all_tests test_suites test_suites_coverage run_test_broker
-	start_test_broker_node stop_test_broker_node test_network test_direct
-	test_network_coverage test_direct_coverage test_common_package clean \
-	source_tarball package boot_broker unboot_broker
->>>>>>> bed4ff76
-
 all: package
 
 common_clean:
@@ -144,22 +135,9 @@
 run: compile $(EBIN_DIR)/$(PACKAGE).app
 	$(LIBS_PATH) erl -pa $(LOAD_PATH)
 
-<<<<<<< HEAD
-dialyze: $(TARGETS)
-	$(DIALYZER_CALL) -c $^
-
-dialyze_all: $(TARGETS) $(TEST_TARGETS)
-	$(DIALYZER_CALL) -c $^
-=======
-run_in_broker: compile $(BROKER_DIR) $(EBIN_DIR)/$(PACKAGE).app
-	$(MAKE) RABBITMQ_SERVER_START_ARGS='$(PA_LOAD_PATH)' -C $(BROKER_DIR) run
-
 dialyze: $(RABBIT_PLT) $(TARGETS) compile_tests
 	$(LIBS_PATH) erl -noshell -pa $(LOAD_PATH) -eval \
         "rabbit_dialyzer:halt_with_code(rabbit_dialyzer:dialyze_files(\"$(RABBIT_PLT)\", \"$(TARGETS) $(TEST_TARGETS)\"))."
-
-doc: $(DOC_DIR)/index.html
->>>>>>> bed4ff76
 
 ###############################################################################
 ##  Packaging
@@ -191,18 +169,7 @@
 	$(LIBS_PATH) erlc $(ERLC_OPTS) $<
 
 $(DEPS_DIR):
-<<<<<<< HEAD
-	mkdir -p $@
-=======
 	mkdir -p $@
 
 $(RABBIT_PLT):
-	$(MAKE) -C $(BROKER_DIR) create-plt
-
-$(DOC_DIR)/overview.edoc: $(SOURCE_DIR)/overview.edoc.in
-	mkdir -p $(DOC_DIR)
-	sed -e 's:%%VERSION%%:$(VERSION):g' < $< > $@
-
-$(DOC_DIR)/index.html: $(COMPILE_DEPS) $(DOC_DIR)/overview.edoc $(SOURCES)
-	$(LIBS_PATH) erl -noshell -eval 'edoc:application(amqp_client, ".", [{preprocess, true}])' -run init stop
->>>>>>> bed4ff76
+	$(MAKE) -C $(BROKER_DIR) create-plt
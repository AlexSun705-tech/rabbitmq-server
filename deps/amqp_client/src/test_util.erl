--- conflicted
+++ resolved
@@ -35,16 +35,13 @@
 -record(publish,{q, x, routing_key, bind_key, payload,
                  mandatory = false, immediate = false}).
 
-<<<<<<< HEAD
 % The latch constant defines how many processes are spawned in order
 % to run certain functionality in parallel. It follows the standard
 % countdown latch pattern.
 -define(Latch, 100).
+
 % The wait constant defines how long a consumer waits before it
 % unsubscribes
-=======
--define(Latch, 100).
->>>>>>> f686de18
 -define(Wait, 200).
 
 %%%%

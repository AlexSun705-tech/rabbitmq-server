--- conflicted
+++ resolved
@@ -73,32 +73,19 @@
                         virtual_host = VHost},
            SIF, State) ->
     case lists:keymember(rabbit, 1, application:which_applications()) of
-<<<<<<< HEAD
         true  -> ok;
         false -> exit(broker_not_found_in_vm)
     end,
-    try rabbit_access_control:user_pass_login(User, Pass) of
+    User = try rabbit_access_control:user_pass_login(Username, Pass) of
+               User1 -> User1
+           catch exit:#amqp_error{name = access_refused} -> exit(auth_failure)
+           end,
+    try rabbit_access_control:check_vhost_access(User, VHost) of
         _ -> ok
-    catch exit:#amqp_error{name = access_refused} -> exit(auth_failure)
-    end,
-    try rabbit_access_control:check_vhost_access(
-            #user{username = User}, VHost) of
-            _ -> ok
     catch exit:#amqp_error{name = access_refused} -> exit(access_refused)
     end,
     {ok, Collector} = SIF(),
     {ok, {rabbit_reader:server_properties(), 0,
           State#state{user = User,
                       vhost = VHost,
-                      collector = Collector}}}.
-=======
-        true  -> User = rabbit_access_control:user_pass_login(Username, Pass),
-                 rabbit_access_control:check_vhost_access(User, VHost),
-                 {ok, Collector} = SIF(),
-                 {ok, rabbit_reader:server_properties(), 0,
-                  State#state{user = User,
-                              vhost = VHost,
-                              collector = Collector}};
-        false -> {error, broker_not_found_in_vm}
-    end.
->>>>>>> 073f07a6
+                      collector = Collector}}}.
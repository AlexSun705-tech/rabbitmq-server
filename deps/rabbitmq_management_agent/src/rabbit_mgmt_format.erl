--- conflicted
+++ resolved
@@ -380,16 +380,8 @@
                              end, {[], 2}, Fields),
     Res.
 
-<<<<<<< HEAD
 to_basic_properties(Props) when is_map(Props) ->
-    E = fun (A, B) -> throw({error, {A, B}}) end,
-=======
-to_basic_properties({struct, P}) ->
-    to_basic_properties(P);
-
-to_basic_properties(Props) ->
     E = fun err/2,
->>>>>>> 0648969d
     Fmt = fun (headers,       H)                    -> to_amqp_table(H);
               (delivery_mode, V) when is_integer(V) -> V;
               (delivery_mode, _V)                   -> E(not_int,delivery_mode);

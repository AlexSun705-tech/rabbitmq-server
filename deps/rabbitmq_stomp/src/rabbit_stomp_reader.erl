--- conflicted
+++ resolved
@@ -24,13 +24,8 @@
 -include("rabbit_stomp_frame.hrl").
 -include_lib("amqp_client/include/amqp_client.hrl").
 
-<<<<<<< HEAD
 -record(reader_state, {socket, parse_state, processor, state,
-                       conserve_resources}).
-=======
--record(reader_state, {socket, parse_state, processor, state, iterations,
                        conserve_resources, recv_outstanding}).
->>>>>>> 7e13ade7
 
 %%----------------------------------------------------------------------------
 
@@ -57,13 +52,8 @@
                                     parse_state        = ParseState,
                                     processor          = ProcessorPid,
                                     state              = running,
-<<<<<<< HEAD
-                                    conserve_resources = false})), 0),
-=======
-                                    iterations         = 0,
                                     conserve_resources = false,
                                     recv_outstanding   = false})), 0),
->>>>>>> 7e13ade7
                 log(info, "closing STOMP connection ~p (~s)~n",
                     [self(), ConnStr])
             catch

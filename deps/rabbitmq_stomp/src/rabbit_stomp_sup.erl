%%   The contents of this file are subject to the Mozilla Public License
%%   Version 1.1 (the "License"); you may not use this file except in
%%   compliance with the License. You may obtain a copy of the License at
%%   http://www.mozilla.org/MPL/
%%
%%   Software distributed under the License is distributed on an "AS IS"
%%   basis, WITHOUT WARRANTY OF ANY KIND, either express or implied. See the
%%   License for the specific language governing rights and limitations
%%   under the License.
%%
%%   The Original Code is RabbitMQ.
%%
%%   The Initial Developers of the Original Code are LShift Ltd,
%%   Cohesive Financial Technologies LLC, and Rabbit Technologies Ltd.
%%
%%   Portions created before 22-Nov-2008 00:00:00 GMT by LShift Ltd,
%%   Cohesive Financial Technologies LLC, or Rabbit Technologies Ltd
%%   are Copyright (C) 2007-2008 LShift Ltd, Cohesive Financial
%%   Technologies LLC, and Rabbit Technologies Ltd.
%%
%%   Portions created by LShift Ltd are Copyright (C) 2007-2009 LShift
%%   Ltd. Portions created by Cohesive Financial Technologies LLC are
%%   Copyright (C) 2007-2009 Cohesive Financial Technologies
%%   LLC. Portions created by Rabbit Technologies Ltd are Copyright
%%   (C) 2007-2009 Rabbit Technologies Ltd.
%%
%%   All Rights Reserved.
%%
%%   Contributor(s): ______________________________________.
%%
-module(rabbit_stomp_sup).
-behaviour(supervisor).

-export([start_link/1, init/1]).

-export([listener_started/3, listener_stopped/3,
         start_client/1, start_ssl_client/2]).

start_link(Listeners) ->
    supervisor:start_link({local, ?MODULE}, ?MODULE, [Listeners]).

<<<<<<< HEAD
init([Listeners]) ->
    {ok, SocketOpts} = application:get_env(rabbitmq_stomp, tcp_listen_options),
=======
init([{Listeners, SslListeners}]) ->
    {ok, SocketOpts} = application:get_env(rabbit_stomp, tcp_listen_options),

    SslOpts = case SslListeners of
                  [] -> none;
                  _  -> rabbit_networking:ensure_ssl()
              end,

>>>>>>> 850e8819
    {ok, {{one_for_all, 10, 10},
          [{rabbit_stomp_client_sup_sup,
            {rabbit_client_sup, start_link,
             [{local, rabbit_stomp_client_sup_sup},
              {rabbit_stomp_client_sup, start_link,[]}]},
            transient, infinity, supervisor, [rabbit_client_sup]} |
           listener_specs(fun tcp_listener_spec/1, [SocketOpts], Listeners) ++
               listener_specs(fun ssl_listener_spec/1,
                              [SocketOpts, SslOpts], SslListeners)]}}.



listener_specs(Fun, Args, Listeners) ->
    [Fun([Address | Args]) ||
        Listener <- Listeners,
        Address <- rabbit_networking:check_tcp_listener_address(
                     rabbit_stomp_listener_sup, Listener)].

tcp_listener_spec([Address, SocketOpts]) ->
    listener_spec(Address, SocketOpts, stomp,
                  {?MODULE, start_client, []}, "STOMP TCP Listener").

ssl_listener_spec([Address, SocketOpts, SslOpts]) ->
    listener_spec(Address, SocketOpts, 'stomp/ssl',
                  {?MODULE, start_ssl_client, [SslOpts]}, "STOMP SSL Listener").

listener_spec({IPAddress, Port, Family, Name},
              SocketOpts, Protocol, OnConnect, Label) ->
    {Name,
     {tcp_listener_sup, start_link,
      [IPAddress, Port,
       [Family | SocketOpts],
       {?MODULE, listener_started, [Protocol]},
       {?MODULE, listener_stopped, [Protocol]},
       OnConnect, Label]},
     transient, infinity, supervisor, [tcp_listener_sup]}.

listener_started(Protocol, IPAddress, Port) ->
    rabbit_networking:tcp_listener_started(Protocol, IPAddress, Port).

listener_stopped(Protocol, IPAddress, Port) ->
    rabbit_networking:tcp_listener_stopped(Protocol, IPAddress, Port).

start_client(Sock) ->
    {ok, SupPid, ReaderPid} =
        supervisor:start_child(rabbit_stomp_client_sup_sup, [Sock]),
    ok = rabbit_net:controlling_process(Sock, ReaderPid),
    ReaderPid ! {go, Sock},
    SupPid.

start_ssl_client(SslOpts, Sock) ->
    Transform = rabbit_networking:ssl_transform_fun(SslOpts),
    {ok, SslSock} = Transform(Sock),
    start_client(SslSock).
<|MERGE_RESOLUTION|>--- conflicted
+++ resolved
@@ -39,19 +39,14 @@
 start_link(Listeners) ->
     supervisor:start_link({local, ?MODULE}, ?MODULE, [Listeners]).
 
-<<<<<<< HEAD
-init([Listeners]) ->
+init([{Listeners, SslListeners}]) ->
     {ok, SocketOpts} = application:get_env(rabbitmq_stomp, tcp_listen_options),
-=======
-init([{Listeners, SslListeners}]) ->
-    {ok, SocketOpts} = application:get_env(rabbit_stomp, tcp_listen_options),
 
     SslOpts = case SslListeners of
                   [] -> none;
                   _  -> rabbit_networking:ensure_ssl()
               end,
 
->>>>>>> 850e8819
     {ok, {{one_for_all, 10, 10},
           [{rabbit_stomp_client_sup_sup,
             {rabbit_client_sup, start_link,

%%   The contents of this file are subject to the Mozilla Public License
%%   Version 1.1 (the "License"); you may not use this file except in
%%   compliance with the License. You may obtain a copy of the License at
%%   http://www.mozilla.org/MPL/
%%
%%   Software distributed under the License is distributed on an "AS IS"
%%   basis, WITHOUT WARRANTY OF ANY KIND, either express or implied. See the
%%   License for the specific language governing rights and limitations
%%   under the License.
%%
%%   The Original Code is RabbitMQ Management Plugin.
%%
%%   The Initial Developer of the Original Code is GoPivotal, Inc.
%%   Copyright (c) 2007-2017 Pivotal Software, Inc.  All rights reserved.
%%

-module(rabbit_mgmt_wm_policy).

-export([init/3, rest_init/2, resource_exists/2, to_json/2,
         content_types_provided/2, content_types_accepted/2,
         is_authorized/2, allowed_methods/2, accept_content/2,
         delete_resource/2]).
-export([variances/2]).

-include_lib("rabbitmq_management_agent/include/rabbit_mgmt_records.hrl").
-include_lib("rabbit_common/include/rabbit.hrl").

%%--------------------------------------------------------------------

init(_, _, _) -> {upgrade, protocol, cowboy_rest}.

rest_init(Req, _Config) ->
    {ok, rabbit_mgmt_cors:set_headers(Req, ?MODULE), #context{}}.

variances(Req, Context) ->
    {[<<"accept-encoding">>, <<"origin">>], Req, Context}.

content_types_provided(ReqData, Context) ->
   {rabbit_mgmt_util:responder_map(to_json), ReqData, Context}.

content_types_accepted(ReqData, Context) ->
   {[{'*', accept_content}], ReqData, Context}.

allowed_methods(ReqData, Context) ->
    {[<<"HEAD">>, <<"GET">>, <<"PUT">>, <<"DELETE">>, <<"OPTIONS">>], ReqData, Context}.

resource_exists(ReqData, Context) ->
    {case policy(ReqData) of
         not_found -> false;
         _         -> true
     end, ReqData, Context}.

to_json(ReqData, Context) ->
    rabbit_mgmt_util:reply(policy(ReqData), ReqData, Context).

<<<<<<< HEAD
accept_content(ReqData, Context = #context{user = #user{username = Username}}) ->
    case rabbit_mgmt_util:vhost(ReqData) of
=======
accept_content(ReqData0, Context) ->
    case rabbit_mgmt_util:vhost(ReqData0) of
>>>>>>> 3c99ff71
        not_found ->
            rabbit_mgmt_util:not_found(vhost_not_found, ReqData0, Context);
        VHost ->
            rabbit_mgmt_util:with_decode(
              [pattern, definition], ReqData0, Context,
              fun([Pattern, Definition], Body, ReqData) ->
                      case rabbit_policy:set(
                             VHost, name(ReqData), Pattern,
                             maps:to_list(Definition),
                             maps:get(priority, Body, undefined),
                             maps:get('apply-to', Body, undefined),
                             Username) of
                          ok ->
                              {true, ReqData, Context};
                          {error_string, Reason} ->
                              rabbit_mgmt_util:bad_request(
                                rabbit_mgmt_format:escape_html_tags(Reason), ReqData, Context)
                      end
              end)
    end.

delete_resource(ReqData, Context = #context{user = #user{username = Username}}) ->
    ok = rabbit_policy:delete(
           rabbit_mgmt_util:vhost(ReqData), name(ReqData), Username),
    {true, ReqData, Context}.

is_authorized(ReqData, Context) ->
    rabbit_mgmt_util:is_authorized_policies(ReqData, Context).

%%--------------------------------------------------------------------

policy(ReqData) ->
    rabbit_policy:lookup(
      rabbit_mgmt_util:vhost(ReqData), name(ReqData)).

name(ReqData) -> rabbit_mgmt_util:id(name, ReqData).<|MERGE_RESOLUTION|>--- conflicted
+++ resolved
@@ -53,13 +53,8 @@
 to_json(ReqData, Context) ->
     rabbit_mgmt_util:reply(policy(ReqData), ReqData, Context).
 
-<<<<<<< HEAD
-accept_content(ReqData, Context = #context{user = #user{username = Username}}) ->
-    case rabbit_mgmt_util:vhost(ReqData) of
-=======
-accept_content(ReqData0, Context) ->
+accept_content(ReqData0, Context = #context{user = #user{username = Username}}) ->
     case rabbit_mgmt_util:vhost(ReqData0) of
->>>>>>> 3c99ff71
         not_found ->
             rabbit_mgmt_util:not_found(vhost_not_found, ReqData0, Context);
         VHost ->

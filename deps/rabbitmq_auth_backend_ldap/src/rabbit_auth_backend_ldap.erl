%% The contents of this file are subject to the Mozilla Public License
%% Version 1.1 (the "License"); you may not use this file except in
%% compliance with the License. You may obtain a copy of the License
%% at http://www.mozilla.org/MPL/
%%
%% Software distributed under the License is distributed on an "AS IS"
%% basis, WITHOUT WARRANTY OF ANY KIND, either express or implied. See
%% the License for the specific language governing rights and
%% limitations under the License.
%%
%% The Original Code is RabbitMQ.
%%
%% The Initial Developer of the Original Code is GoPivotal, Inc.
%% Copyright (c) 2007-2013 GoPivotal, Inc.  All rights reserved.
%%

-module(rabbit_auth_backend_ldap).

%% Connect to an LDAP server for authentication and authorisation

-include_lib("eldap/include/eldap.hrl").
-include_lib("rabbit_common/include/rabbit.hrl").

-behaviour(rabbit_auth_backend).

-export([description/0]).
-export([check_user_login/2, check_vhost_access/2, check_resource_access/3]).

-define(L(F, A),  log("LDAP "         ++ F, A)).
-define(L1(F, A), log("    LDAP "     ++ F, A)).
-define(L2(F, A), log("        LDAP " ++ F, A)).

-import(rabbit_misc, [pget/2]).

-record(impl, { user_dn, password }).

%%--------------------------------------------------------------------

description() ->
    [{name, <<"LDAP">>},
     {description, <<"LDAP authentication / authorisation">>}].

%%--------------------------------------------------------------------

check_user_login(Username, []) ->
    %% Without password, e.g. EXTERNAL
    ?L("CHECK: passwordless login for ~s", [Username]),
    R = with_ldap(creds(none),
                  fun(LDAP) -> do_login(Username, unknown, none, LDAP) end),
    ?L("DECISION: passwordless login for ~s: ~p",
       [Username, log_result(R)]),
    R;

<<<<<<< HEAD
check_user_login(Username, [{password, <<>>}]) ->
    %% Password "" is special in LDAP, see
    %% https://tools.ietf.org/html/rfc4513#section-5.1.2
    ?L("CHECK: unauthenticated login for ~s", [Username]),
    ?L("DECISION: unauthenticated login for ~s: denied", [Username]),
    {refused, "user '~s' - unauthenticated bind not allowed", [Username]};

check_user_login(Username, [{password, Password}]) ->
    ?L("CHECK: login for ~s", [Username]),
    R = with_ldap({fill_user_dn_pattern(Username), Password},
                  fun(LDAP) -> do_login(Username, Password, LDAP) end),
    ?L("DECISION: login for ~s: ~p", [Username, log_result(R)]),
=======
check_user_login(User, [{password, PW}]) ->
    ?L("CHECK: login for ~s", [User]),
    R = case dn_lookup_when() of
            prebind -> UserDN = username_to_dn_prebind(User),
                       with_ldap({ok, {UserDN, PW}},
                                 fun(L) -> do_login(User, UserDN,  PW, L) end);
            _       -> with_ldap({ok, {fill_user_dn_pattern(User), PW}},
                                 fun(L) -> do_login(User, unknown, PW, L) end)
        end,
    ?L("DECISION: login for ~s: ~p", [User, log_result(R)]),
>>>>>>> 293122a4
    R;

check_user_login(Username, AuthProps) ->
    exit({unknown_auth_props, Username, AuthProps}).

check_vhost_access(User = #user{username = Username,
                                impl     = #impl{user_dn = UserDN}}, VHost) ->
    Args = [{username, Username},
            {user_dn,  UserDN},
            {vhost,    VHost}],
    ?L("CHECK: ~s for ~s", [log_vhost(Args), log_user(User)]),
    R = evaluate_ldap(env(vhost_access_query), Args, User),
    ?L("DECISION: ~s for ~s: ~p",
       [log_vhost(Args), log_user(User), log_result(R)]),
    R.

check_resource_access(User = #user{username = Username,
                                   impl     = #impl{user_dn = UserDN}},
                      #resource{virtual_host = VHost, kind = Type, name = Name},
                      Permission) ->
    Args = [{username,   Username},
            {user_dn,    UserDN},
            {vhost,      VHost},
            {resource,   Type},
            {name,       Name},
            {permission, Permission}],
    ?L("CHECK: ~s for ~s", [log_resource(Args), log_user(User)]),
    R = evaluate_ldap(env(resource_access_query), Args, User),
    ?L("DECISION: ~s for ~s: ~p",
       [log_resource(Args), log_user(User), log_result(R)]),
    R.

%%--------------------------------------------------------------------

evaluate(Query, Args, User, LDAP) ->
    ?L1("evaluating query: ~p", [Query]),
    evaluate0(Query, Args, User, LDAP).

evaluate0({constant, Bool}, _Args, _User, _LDAP) ->
    ?L1("evaluated constant: ~p", [Bool]),
    Bool;

evaluate0({for, [{Type, Value, SubQuery}|Rest]}, Args, User, LDAP) ->
    case pget(Type, Args) of
        undefined -> {error, {args_do_not_contain, Type, Args}};
        Value     -> ?L1("selecting subquery ~s = ~s", [Type, Value]),
                     evaluate(SubQuery, Args, User, LDAP);
        _         -> evaluate0({for, Rest}, Args, User, LDAP)
    end;

evaluate0({for, []}, _Args, _User, _LDAP) ->
    {error, {for_query_incomplete}};

evaluate0({exists, DNPattern}, Args, _User, LDAP) ->
    %% eldap forces us to have a filter. objectClass should always be there.
    Filter = eldap:present("objectClass"),
    DN = fill(DNPattern, Args),
    R = object_exists(DN, Filter, LDAP),
    ?L1("evaluated exists for \"~s\": ~p", [DN, R]),
    R;

evaluate0({in_group, DNPattern}, Args, User, LDAP) ->
    evaluate({in_group, DNPattern, "member"}, Args, User, LDAP);

evaluate0({in_group, DNPattern, Desc}, Args,
          #user{impl = #impl{user_dn = UserDN}}, LDAP) ->
    Filter = eldap:equalityMatch(Desc, UserDN),
    DN = fill(DNPattern, Args),
    R = object_exists(DN, Filter, LDAP),
    ?L1("evaluated in_group for \"~s\": ~p", [DN, R]),
    R;

evaluate0({'not', SubQuery}, Args, User, LDAP) ->
    R = evaluate(SubQuery, Args, User, LDAP),
    ?L1("negated result to ~s", [R]),
    not R;

evaluate0({'and', Queries}, Args, User, LDAP) when is_list(Queries) ->
    R = lists:foldl(fun (Q,  true)  -> evaluate(Q, Args, User, LDAP);
                        (_Q, false) -> false
                    end, true, Queries),
    ?L1("'and' result: ~s", [R]),
    R;

evaluate0({'or', Queries}, Args, User, LDAP) when is_list(Queries) ->
    R = lists:foldl(fun (_Q, true)  -> true;
                        (Q,  false) -> evaluate(Q, Args, User, LDAP)
                    end, false, Queries),
    ?L1("'or' result: ~s", [R]),
    R;

evaluate0({equals, StringQuery1, StringQuery2}, Args, User, LDAP) ->
    safe_eval(fun (String1, String2) ->
                      R = String1 =:= String2,
                      ?L1("evaluated equals \"~s\", \"~s\": ~s",
                          [String1, String2, R]),
                      R
              end,
              evaluate(StringQuery1, Args, User, LDAP),
              evaluate(StringQuery2, Args, User, LDAP));

evaluate0({match, StringQuery, REQuery}, Args, User, LDAP) ->
    safe_eval(fun (String, RE) ->
                      R = case re:run(String, RE) of
                              {match, _} -> true;
                              nomatch    -> false
                          end,
                      ?L1("evaluated match \"~s\" against RE \"~s\": ~s",
                          [String, RE, R]),
                      R
              end,
              evaluate(StringQuery, Args, User, LDAP),
              evaluate(REQuery, Args, User, LDAP));

evaluate0(StringPattern, Args, User, LDAP) when is_list(StringPattern) ->
    evaluate0({string, StringPattern}, Args, User, LDAP);

evaluate0({string, StringPattern}, Args, _User, _LDAP) ->
    R = fill(StringPattern, Args),
    ?L1("evaluated string for \"~s\"", [R]),
    R;

evaluate0({attribute, DNPattern, AttributeName}, Args, _User, LDAP) ->
    DN = fill(DNPattern, Args),
    R = attribute(DN, AttributeName, LDAP),
    ?L1("evaluated attribute \"~s\" for \"~s\": ~p",
        [AttributeName, DN, R]),
    R;

evaluate0(Q, Args, _User, _LDAP) ->
    {error, {unrecognised_query, Q, Args}}.

safe_eval(_F, {error, _}, _)          -> false;
safe_eval(_F, _,          {error, _}) -> false;
safe_eval(F,  V1,         V2)         -> F(V1, V2).

object_exists(DN, Filter, LDAP) ->
    case eldap:search(LDAP,
                      [{base, DN},
                       {filter, Filter},
                       {attributes, ["objectClass"]}, %% Reduce verbiage
                       {scope, eldap:baseObject()}]) of
        {ok, #eldap_search_result{entries = Entries}} ->
            length(Entries) > 0;
        {error, _} = E ->
            E
    end.

attribute(DN, AttributeName, LDAP) ->
    case eldap:search(LDAP,
                      [{base, DN},
                       {filter, eldap:present("objectClass")},
                       {attributes, [AttributeName]}]) of
        {ok, #eldap_search_result{entries = [#eldap_entry{attributes = A}]}} ->
            case pget(AttributeName, A) of
                [Attr] -> Attr;
                _      -> {error, not_found}
            end;
        {ok, #eldap_search_result{entries = _}} ->
            {error, not_found};
        {error, _} = E ->
            E
    end.

evaluate_ldap(Q, Args, User) ->
    with_ldap(creds(User), fun(LDAP) -> evaluate(Q, Args, User, LDAP) end).

%%--------------------------------------------------------------------

with_ldap(Creds, Fun) -> with_ldap(Creds, Fun, env(servers)).

with_ldap(_Creds, _Fun, undefined) ->
    {error, no_ldap_servers_defined};

with_ldap({error, _} = E, _Fun, _State) ->
    E;
%% TODO - ATM we create and destroy a new LDAP connection on every
%% call. This could almost certainly be more efficient.
with_ldap({ok, Creds}, Fun, Servers) ->
    Opts0 = [{ssl, env(use_ssl)}, {port, env(port)}],
    SSLOpts = env(ssl_options),
    Opts1 = case {SSLOpts, rabbit_misc:version_compare(
                             erlang:system_info(version), "5.10")} of %% R16A
                {[], _}  -> Opts0;
                {_,  lt} -> exit({ssl_options_requires_min_r16a});
                {_,  _}  -> [{sslopts, SSLOpts} | Opts0]
            end,
    Opts2 = case env(log) of
    %% We can't just pass through [] as sslopts in the old case, eldap
    %% exit()s when you do that.
                network ->
                    Pre = "    LDAP network traffic: ",
                    rabbit_log:info(
                      "    LDAP connecting to servers: ~p~n", [Servers]),
                    [{log, fun(1, S, A) -> rabbit_log:warning(Pre ++ S, A);
                              (2, S, A) -> rabbit_log:info   (Pre ++ S, A)
                           end} | Opts1];
                _ ->
                    Opts1
            end,
    %% eldap defaults to 'infinity' but doesn't allow you to set that. Harrumph.
    Opts = case env(timeout) of
               infinity -> Opts2;
               MS       -> [{timeout, MS} | Opts2]
           end,
    case eldap:open(Servers, Opts) of
        {ok, LDAP} ->
            try Creds of
                anon ->
                    ?L1("anonymous bind", []),
                    Fun(LDAP);
                {UserDN, Password} ->
                    case eldap:simple_bind(LDAP, UserDN, Password) of
                        ok ->
                            ?L1("bind succeeded: ~s", [UserDN]),
                            Fun(LDAP);
                        {error, invalidCredentials} ->
                            ?L1("bind returned \"invalid credentials\": ~s",
                                [UserDN]),
                            {refused, UserDN, []};
                        {error, E} ->
                            ?L1("bind error: ~s ~p", [UserDN, E]),
                            {error, E}
                    end
            after
                eldap:close(LDAP)
            end;
        Error ->
            ?L1("connect error: ~p", [Error]),
            Error
    end.

env(F) ->
    {ok, V} = application:get_env(rabbitmq_auth_backend_ldap, F),
    V.

do_login(Username, PrebindUserDN, Password, LDAP) ->
    UserDN = case PrebindUserDN of
                 unknown -> username_to_dn(Username, LDAP, dn_lookup_when());
                 _       -> PrebindUserDN
             end,
    User = #user{username     = Username,
                 auth_backend = ?MODULE,
                 impl         = #impl{user_dn  = UserDN,
                                      password = Password}},
    TagRes = [begin
                  ?L1("CHECK: does ~s have tag ~s?", [Username, Tag]),
                  R = evaluate(Q, [{username, Username},
                                   {user_dn,  UserDN}], User, LDAP),
                  ?L1("DECISION: does ~s have tag ~s? ~p",
                      [Username, Tag, R]),
                  {Tag, R}
              end || {Tag, Q} <- env(tag_queries)],
    case [E || {_, E = {error, _}} <- TagRes] of
        []      -> {ok, User#user{tags = [Tag || {Tag, true} <- TagRes]}};
        [E | _] -> E
    end.

dn_lookup_when() -> case {env(dn_lookup_attribute), env(dn_lookup_bind)} of
                        {none, _}       -> never;
                        {_,    as_user} -> postbind;
                        {_,    _}       -> prebind
                    end.

username_to_dn_prebind(Username) ->
    with_ldap({ok, env(dn_lookup_bind)},
              fun (LDAP) -> dn_lookup(Username, LDAP) end).

username_to_dn(Username, LDAP,  postbind) -> dn_lookup(Username, LDAP);
username_to_dn(Username, _LDAP, _When)    -> fill_user_dn_pattern(Username).

dn_lookup(Username, LDAP) ->
    Filled = fill_user_dn_pattern(Username),
    case eldap:search(LDAP,
                      [{base, env(dn_lookup_base)},
                       {filter, eldap:equalityMatch(
                                  env(dn_lookup_attribute), Filled)},
                       {attributes, ["distinguishedName"]}]) of
        {ok, #eldap_search_result{entries = [#eldap_entry{object_name = DN}]}}->
            ?L1("DN lookup: ~s -> ~s", [Username, DN]),
            DN;
        {ok, #eldap_search_result{entries = Entries}} ->
            rabbit_log:warning("Searching for DN for ~s, got back ~p~n",
                               [Filled, Entries]),
            Filled;
        {error, _} = E ->
            exit(E)
    end.

fill_user_dn_pattern(Username) ->
    fill(env(user_dn_pattern), [{username, Username}]).

creds(User) -> creds(User, env(other_bind)).

creds(none, as_user) ->
    {error, "'other_bind' set to 'as_user' but no password supplied"};
creds(#user{impl = #impl{user_dn = UserDN, password = Password}}, as_user) ->
    {ok, {UserDN, Password}};
creds(_, Creds) ->
    {ok, Creds}.

log(Fmt,  Args) -> case env(log) of
                       false -> ok;
                       _     -> rabbit_log:info(Fmt ++ "~n", Args)
                   end.

fill(Fmt, Args) ->
    ?L2("filling template \"~s\" with~n            ~p", [Fmt, Args]),
    R = rabbit_auth_backend_ldap_util:fill(Fmt, Args),
    ?L2("template result: \"~s\"", [R]),
    R.

log_result({ok, #user{}})   -> ok;
log_result(true)            -> ok;
log_result(false)           -> denied;
log_result({refused, _, _}) -> denied;
log_result(E)               -> E.

log_user(#user{username = U}) -> rabbit_misc:format("\"~s\"", [U]).

log_vhost(Args) ->
    rabbit_misc:format("access to vhost \"~s\"", [pget(vhost, Args)]).

log_resource(Args) ->
    rabbit_misc:format("~s permission for ~s \"~s\" in \"~s\"",
                       [pget(permission, Args), pget(resource, Args),
                        pget(name, Args), pget(vhost, Args)]).<|MERGE_RESOLUTION|>--- conflicted
+++ resolved
@@ -51,7 +51,6 @@
        [Username, log_result(R)]),
     R;
 
-<<<<<<< HEAD
 check_user_login(Username, [{password, <<>>}]) ->
     %% Password "" is special in LDAP, see
     %% https://tools.ietf.org/html/rfc4513#section-5.1.2
@@ -59,12 +58,6 @@
     ?L("DECISION: unauthenticated login for ~s: denied", [Username]),
     {refused, "user '~s' - unauthenticated bind not allowed", [Username]};
 
-check_user_login(Username, [{password, Password}]) ->
-    ?L("CHECK: login for ~s", [Username]),
-    R = with_ldap({fill_user_dn_pattern(Username), Password},
-                  fun(LDAP) -> do_login(Username, Password, LDAP) end),
-    ?L("DECISION: login for ~s: ~p", [Username, log_result(R)]),
-=======
 check_user_login(User, [{password, PW}]) ->
     ?L("CHECK: login for ~s", [User]),
     R = case dn_lookup_when() of
@@ -75,7 +68,6 @@
                                  fun(L) -> do_login(User, unknown, PW, L) end)
         end,
     ?L("DECISION: login for ~s: ~p", [User, log_result(R)]),
->>>>>>> 293122a4
     R;
 
 check_user_login(Username, AuthProps) ->

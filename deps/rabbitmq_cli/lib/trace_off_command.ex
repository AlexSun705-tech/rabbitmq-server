--- conflicted
+++ resolved
@@ -20,19 +20,12 @@
   @flags [:vhost]
   def validate([_|_], _), do: {:validation_failure, :too_many_args}
   def validate(_, _), do: :ok
+  def switches(), do: []
   def merge_defaults(_, opts) do
     {[], Map.merge(opts, %{vhost: @default_vhost})}
   end
 
-<<<<<<< HEAD
   def run([], %{node: node_name, vhost: vhost}) do
-=======
-  def switches(), do: []
-
-  def run([_|_] = args, _), do: {:too_many_args, args}
-  def run([], %{node: node_name, vhost: vhost} = opts) do
-    info(opts)
->>>>>>> 228722f9
     node_name
     |> Helpers.parse_node
     |> :rabbit_misc.rpc_call(:rabbit_trace, :stop, [vhost])

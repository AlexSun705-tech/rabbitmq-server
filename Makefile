--- conflicted
+++ resolved
@@ -11,36 +11,9 @@
 PACKAGES_DIR ?= $(abspath PACKAGES)
 
 # List of plugins to include in a RabbitMQ release.
-<<<<<<< HEAD
-PLUGINS := rabbitmq_amqp1_0 \
-	   rabbitmq_auth_backend_ldap \
-	   rabbitmq_auth_mechanism_ssl \
-	   rabbitmq_consistent_hash_exchange \
-	   rabbitmq_event_exchange \
-	   rabbitmq_federation \
-	   rabbitmq_federation_management \
-	   rabbitmq_jms_topic_exchange \
-	   rabbitmq_management \
-	   rabbitmq_management_agent \
-	   rabbitmq_mqtt \
-	   rabbitmq_recent_history_exchange \
-	   rabbitmq_sharding \
-	   rabbitmq_shovel \
-	   rabbitmq_shovel_management \
-	   rabbitmq_stomp \
-	   rabbitmq_top \
-	   rabbitmq_tracing \
-	   rabbitmq_trust_store \
-	   rabbitmq_web_dispatch \
-	   rabbitmq_web_stomp \
-	   rabbitmq_web_stomp_examples \
-	   rabbitmq_web_mqtt \
-	   rabbitmq_web_mqtt_examples
-=======
 include plugins.mk
 
 DEPS = rabbit_common rabbit $(PLUGINS)
->>>>>>> 2c83f891
 
 DEP_PLUGINS = rabbit_common/mk/rabbitmq-run.mk \
 	      rabbit_common/mk/rabbitmq-dist.mk \
@@ -97,13 +70,9 @@
 	       --exclude '$(notdir $(DEPS_DIR))/'	\
 	       --exclude 'hexer*'			\
 	       --exclude 'logs/'			\
-<<<<<<< HEAD
+	       --exclude 'packaging'			\
 	       --exclude '/plugins/'			\
 	       --include 'cli/plugins'			\
-=======
-	       --exclude 'packaging'			\
-	       --exclude 'plugins/'			\
->>>>>>> 2c83f891
 	       --exclude '$(notdir $(DIST_DIR))/'	\
 	       --exclude 'test'				\
 	       --exclude 'xrefr'			\
@@ -168,13 +137,8 @@
 	$(verbose) find $@/deps/licensing -name 'LICENSE-*' -exec cp '{}' $@ \;
 	$(verbose) for file in $$(find $@ -name '*.app.src'); do \
 		sed -E -i.bak \
-<<<<<<< HEAD
-		  -e 's/[{]vsn[[:blank:]]*,[[:blank:]]*(""|"0.0.0")[[:blank:]]*}/{vsn, "$(VERSION)"}/' \
-		  -e 's/[{]broker_version_requirements[[:blank:]]*,[[:blank:]]*\[\][[:blank:]]*}/{broker_version_requirements, ["$(VERSION)"]}/' \
-=======
 		  -e 's/[{]vsn[[:blank:]]*,[[:blank:]]*(""|"0.0.0")[[:blank:]]*}/{vsn, "$(PROJECT_VERSION)"}/' \
 		  -e 's/[{]broker_version_requirements[[:blank:]]*,[[:blank:]]*\[\][[:blank:]]*}/{broker_version_requirements, ["$(PROJECT_VERSION)"]}/' \
->>>>>>> 2c83f891
 		  $$file; \
 		rm $$file.bak; \
 	done
